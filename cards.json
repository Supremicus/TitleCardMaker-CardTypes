--- conflicted
+++ resolved
@@ -14,10 +14,6 @@
         ],
         "supports_custom_fonts": true,
         "supports_custom_seasons": true,
-<<<<<<< HEAD
-        "supported_extras": [],
-        "hash": "fa0d18e9e33745314936aa506d7b623b"
-=======
         "supported_extras": [
             {
                 "name": "Gradient Omission",
@@ -25,8 +21,8 @@
                 "description": "Whether to omit the gradient overlay",
                 "tooltip": "Either <v>True</v> or <v>False</v>. Default is <v>False</v>."
             }
-        ]
->>>>>>> 45b2a072
+        ],
+        "hash": "fa0d18e9e33745314936aa506d7b623b"
     },
     {
         "name": "SciFi",
@@ -279,14 +275,10 @@
             "The 'Play' button can be set to 'Rewind' and the image greyscaled when the item has been played."
         ],
         "example": "https://camo.githubusercontent.com/bb6308801194ee20a369080a2d1830c19a63685fab304aa814f0faa1dded2caf/68747470733a2f2f692e6962622e636f2f30746e4a4a36502f537472616e6765722d5468696e67732d323031362d5330332d4530322e6a7067",
-<<<<<<< HEAD
-        "creators": ["Yozora", "CollinHeist"],
-=======
         "creators": [
             "Yozora",
             "CollinHeist"
         ],
->>>>>>> 45b2a072
         "supports_custom_fonts": true,
         "supports_custom_seasons": false,
         "supported_extras": [
@@ -312,14 +304,10 @@
             "Card type closely following the Standard Title Card but with slimmed down margins to save space."
         ],
         "example": "https://camo.githubusercontent.com/8eb09f530888a23bc9279f26fff0d6ee0ea82f998137560f24f042bb9a0e4639/68747470733a2f2f63646e2e646973636f72646170702e636f6d2f6174746163686d656e74732f3937353130383033333533313231393937392f3937373631343933373435373330333630322f5330314530342e6a7067",
-<<<<<<< HEAD
-        "creators": ["Yozora", "CollinHeist"],
-=======
         "creators": [
             "Yozora",
             "CollinHeist"
         ],
->>>>>>> 45b2a072
         "supports_custom_fonts": true,
         "supports_custom_seasons": true,
         "supported_extras": [
