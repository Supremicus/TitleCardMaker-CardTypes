from pathlib import Path
from typing import Literal, Optional, TYPE_CHECKING

from pydantic import constr

from app.schemas.base import BetterColor
from app.schemas.card_type import BaseCardTypeCustomFontNoText
from modules.BaseCardType import BaseCardType, CardDescription
from modules.Debug import log
from modules.RemoteFile import RemoteFile

if TYPE_CHECKING:
    from app.models.preferences import Preferences
    from modules.Font import Font


class StarWarsTitleOnly(BaseCardType):
    """
    This class describes a type of Card that produces a modified version
    of the Star Wars card.
    """

    API_DETAILS = CardDescription(
        name='Star Wars (Title Only)',
        identifier='Wdvh/StarWarsTitleOnly',
        example=(
            'https://user-images.githubusercontent.com/17693271/'
            '178131539-c7b55ced-b9ba-4564-8153-a998454e1742.jpg'
        ),
        creators=['Wdvh', 'CollinHeist'],
        source='remote',
        supports_custom_fonts=False,
        supports_custom_seasons=False,
        supported_extras=[],
        description=[
            'A variation of the standard Star Wars Card for Shows like '
            'Obi-Wan Kenobi that use Part/Chapter and similar as episode '
            'titles.', 'This card also uses a modified star gradient so that '
            'more of the left side of the image is visible.',
        ]
    )

    class CardModel(BaseCardTypeCustomFontNoText):
        title_text: constr(to_upper=True)
        font_color: BetterColor = '#DAC960'

    """Directory where all reference files used by this card are stored"""
    REF_DIRECTORY = Path(__file__).parent.parent / 'ref' / 'star_wars'

    """Characteristics for title splitting by this class"""
    TITLE_CHARACTERISTICS = {
        'max_line_width': 16,   # Character count to begin splitting titles
        'max_line_count': 5,    # Maximum number of lines a title can take up
        'top_heavy': True,      # This class uses top heavy titling
    }

    """How to name archive directories for this type of card"""
    ARCHIVE_NAME = 'Star Wars Title Only Style'

    """Path to the font to use for the episode title"""
    TITLE_FONT = str((REF_DIRECTORY/'Monstice-Base.ttf').resolve())

    """Color to use for the episode title"""
    TITLE_COLOR = '#DAC960'

    """Default episode text format string"""
    EPISODE_TEXT_FORMAT = ' '

    """Standard font replacements for the title font"""
    FONT_REPLACEMENTS = {'Ō': 'O', 'ō': 'o'}

    """Whether this class uses season titles for the purpose of archives"""
    USES_SEASON_TITLE = False

    """Path to the reference star image to overlay on all source images"""
    __STAR_GRADIENT_IMAGE = RemoteFile('Wdvh', 'star_gradient_title_only.png')

    __slots__ = ('source_file', 'output_file', 'title')

    
    def __init__(self, *,
            source_file: Path,
            card_file: Path,
            title_text: str,
            blur: bool = False,
            grayscale: bool = False,
<<<<<<< HEAD
            preferences: Optional['Preferences'] = None,
            **unused,
        ) -> None:
        """Initialize this CardType object."""
=======
            **unused) -> None:
        """
        Initialize this CardType object.
        """
>>>>>>> 76232dfd
        
        super().__init__(blur, grayscale, preferences=preferences)

<<<<<<< HEAD
        self.source_file = source_file
        self.output_file = card_file

        self.title = self.image_magick.escape_chars(title_text)
=======
        # Store source and output file
        self.source_file = source_file
        self.output_file = card_file

        # Store episode title
        self.title = self.image_magick.escape_chars(title_text.upper())
>>>>>>> 76232dfd


    @staticmethod
    def is_custom_font(font: 'Font') -> Literal[False]:
        """
        Determines whether the given font characteristics constitute a
        default or custom font.
        
        Args:
            font: The Font being evaluated.
        
        Returns:
            False, as custom fonts are not used.
        """

        return False


    @staticmethod
    def is_custom_season_titles(
            custom_episode_map: bool,
            episode_text_format: str,
        ) -> Literal[False]:
        """
        Determines whether the given attributes constitute custom or
        generic season titles.
        
        Args:
            custom_episode_map: Whether the EpisodeMap was customized.
            episode_text_format: The episode text format in use.
        
        Returns:
            False. Custom season titles are not used.
        """
        
        return False


    def create(self) -> None:
        """
        Make the necessary ImageMagick and system calls to create this
        object's defined title card.
        """

        command = ' '.join([
            f'convert "{self.source_file.resolve()}"',
            # Resize input and apply any style modifiers
            *self.resize_and_style,
            # Overlay the star gradient
            f'"{self.__STAR_GRADIENT_IMAGE.resolve()}"',
            f'-composite',
            # Add title text
            f'-font "{self.TITLE_FONT}"',
            f'-gravity northwest',
            f'-pointsize 124',
            f'-kerning 0.5',
            f'-interline-spacing 20',
            f'-fill "{self.TITLE_COLOR}"',
            f'-annotate +320+1529 "{self.title}"',
            # Resize and write output
            *self.resize_output,
            f'"{self.output_file.resolve()}"',
        ])

        self.image_magick.run(command)<|MERGE_RESOLUTION|>--- conflicted
+++ resolved
@@ -84,33 +84,16 @@
             title_text: str,
             blur: bool = False,
             grayscale: bool = False,
-<<<<<<< HEAD
             preferences: Optional['Preferences'] = None,
             **unused,
         ) -> None:
         """Initialize this CardType object."""
-=======
-            **unused) -> None:
-        """
-        Initialize this CardType object.
-        """
->>>>>>> 76232dfd
         
         super().__init__(blur, grayscale, preferences=preferences)
 
-<<<<<<< HEAD
         self.source_file = source_file
         self.output_file = card_file
-
         self.title = self.image_magick.escape_chars(title_text)
-=======
-        # Store source and output file
-        self.source_file = source_file
-        self.output_file = card_file
-
-        # Store episode title
-        self.title = self.image_magick.escape_chars(title_text.upper())
->>>>>>> 76232dfd
 
 
     @staticmethod
