--- conflicted
+++ resolved
@@ -95,12 +95,8 @@
         'font_stroke_width', 'font_vertical_shift', 'logo', 'omit_gradient',
     )
 
-<<<<<<< HEAD
-    def __init__(self,
-=======
 
     def __init__(self, *,
->>>>>>> 76232dfd
             source_file: Path,
             card_file: Path,
             logo_file: Path,
@@ -108,10 +104,7 @@
             season_text: str,
             episode_text: str,
             hide_season_text: bool = False,
-<<<<<<< HEAD
             hide_episode_text: bool = False,
-=======
->>>>>>> 76232dfd
             font_color: str = TITLE_COLOR,
             font_file: str = TITLE_FONT,
             font_interline_spacing: int = 0,
@@ -132,20 +125,7 @@
 
         self.source_file = source_file
         self.output_file = card_file
-<<<<<<< HEAD
         self.logo = logo_file
-=======
-        if logo is None:
-            self.logo = None
-        else:
-            try:
-                logo = logo.format(season_number=season_number,
-                                   episode_number=episode_number)
-                self.logo = Path(CleanPath(logo).sanitize())
-            except Exception as e:
-                self.valid = False
-                log.exception(f'Invalid logo file "{logo}"', e)
->>>>>>> 76232dfd
 
         # Ensure characters that need to be escaped are
         self.title_text = self.image_magick.escape_chars(title_text)
@@ -242,11 +222,7 @@
         """
 
         # If auto color wasn't indicated use indicated color and black stroke
-<<<<<<< HEAD
         if self.font_color != 'auto':
-=======
-        if self.font_color.lower() != 'auto':
->>>>>>> 76232dfd
             return self.font_color, 'black'
 
         # Command to get histogram of the colors in logo image
